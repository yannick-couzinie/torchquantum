--- conflicted
+++ resolved
@@ -50,29 +50,19 @@
     {"qiskit": qiskit_gate.CU3Gate, "tq": tq.CU3},
     {"qiskit": qiskit_gate.ECRGate, "tq": tq.ECR},
     {"qiskit": qiskit_gate.SdgGate, "tq": tq.SDG},
-<<<<<<< HEAD
-    {"qiskit": qiskit_gate.SXdgGate, "tq": tq.SXDG},
-    {"qiskit": qiskit_gate.TdgGate, "tq": tq.TDG},
-=======
     {"qiskit": qiskit_gate.TDgGate, "tq": tq.TDG},
     {"qiskit": qiskit_gate.SXdgGate, "tq": tq.SXDG},
     {"qiskit": qiskit_gate.CHGate, "tq": tq.CH},
     {"qiskit": qiskit_gate.CCZGate, "tq": tq.CCZ},
->>>>>>> 5eb2cb8b
     {"qiskit": qiskit_gate.iSwapGate, "tq": tq.ISWAP},
     {"qiskit": qiskit_gate.CSGate, "tq": tq.CS},
     {"qiskit": qiskit_gate.CSdgGate, "tq": tq.CSDG},
     {"qiskit": qiskit_gate.CSXGate, "tq": tq.CSX},
-<<<<<<< HEAD
-    {"qiskit": qiskit_gate.CHGate, "tq": tq.CHadamard},
-    {"qiskit": qiskit_gate.CCZGate, "tq": tq.CCZ},
     {"qiskit": qiskit_gate.DCXGate, "tq": tq.DCX},
     {'qiskit': qiskit_gate.XXMinusYYGate, 'tq': tq.XXMINYY},
     {'qiskit': qiskit_gate.XXPlusYYGate, 'tq': tq.XXPLUSYY},
     {"qiskit": qiskit_gate.C3XGate, "tq": tq.C3X},
-=======
     {"qiskit": qiskit_gate.RGate, "tq": tq.R},
->>>>>>> 5eb2cb8b
 ]
 
 import os
