--- conflicted
+++ resolved
@@ -33,11 +33,6 @@
 import torch.nn.functional as F
 from opt_einsum import contract
 from qiskit.exceptions import QiskitError
-<<<<<<< HEAD
-from qiskit_aer.noise.device.parameters import gate_error_values
-from qiskit_ibm_runtime import QiskitRuntimeService
-=======
->>>>>>> 3a048480
 from torchpack.utils.config import Config
 from torchpack.utils.logging import logger
 
@@ -720,33 +715,6 @@
     Args:
         properties (list): List of gate error properties.
         transpiled_circ (QuantumCircuit): The transpiled quantum circuit.
-<<<<<<< HEAD
-
-    Returns:
-        float: The estimated success rate.
-    """
-    # estimate the success rate according to the error rates of single and
-    # two-qubit gates in transpiled circuits
-
-    gate_errors = gate_error_values(properties)
-    # construct the error dict
-    gate_error_dict = {}
-    for gate_error in gate_errors:
-        if gate_error[0] not in gate_error_dict.keys():
-            gate_error_dict[gate_error[0]] = {tuple(gate_error[1]): gate_error[2]}
-        else:
-            gate_error_dict[gate_error[0]][tuple(gate_error[1])] = gate_error[2]
-
-    success_rate = 1
-    for gate in transpiled_circ.data:
-        gate_success_rate = (
-            1 - gate_error_dict[gate[0].name][tuple(map(lambda x: x.index, gate[1]))]
-        )
-        if gate_success_rate == 0:
-            gate_success_rate = 1e-5
-        success_rate *= gate_success_rate
-=======
->>>>>>> 3a048480
 
     Returns:
         float: The estimated success rate.
